version: '3.8'

services:
  # Individual Databases for each microservice
  user-db:
    image: postgres:14
    environment:
      POSTGRES_USER: postgres
      POSTGRES_PASSWORD: postgres
      POSTGRES_DB: user_service_db
    volumes:
      - user_db_data:/var/lib/postgresql/data
    ports:
      - "5432:5432"
    healthcheck:
      test: ["CMD-SHELL", "pg_isready -U postgres"]
      interval: 5s
      timeout: 5s
      retries: 5

  order-db:
    image: postgres:14
    environment:
      POSTGRES_USER: postgres
      POSTGRES_PASSWORD: postgres
      POSTGRES_DB: order_db
    volumes:
      - order_db_data:/var/lib/postgresql/data
    ports:
      - "5433:5432"
    healthcheck:
      test: ["CMD-SHELL", "pg_isready -U postgres"]
      interval: 5s
      timeout: 5s
      retries: 5

  payment-db:
    image: postgres:14
    environment:
      POSTGRES_USER: postgres
      POSTGRES_PASSWORD: postgres
      POSTGRES_DB: payment_db
    volumes:
      - payment_db_data:/var/lib/postgresql/data
    ports:
      - "5434:5432"
    healthcheck:
      test: ["CMD-SHELL", "pg_isready -U postgres"]
      interval: 5s
      timeout: 5s
      retries: 5

  escrow-db:
    image: postgres:14
    environment:
      POSTGRES_USER: postgres
      POSTGRES_PASSWORD: postgres
      POSTGRES_DB: escrow_db
    volumes:
      - escrow_db_data:/var/lib/postgresql/data
    ports:
      - "5435:5432"
    healthcheck:
      test: ["CMD-SHELL", "pg_isready -U postgres"]
      interval: 5s
      timeout: 5s
      retries: 5

  scheduler-db:
    image: postgres:14
    environment:
      POSTGRES_USER: postgres
      POSTGRES_PASSWORD: postgres
      POSTGRES_DB: scheduler_db
    volumes:
      - scheduler_db_data:/var/lib/postgresql/data
    ports:
      - "5436:5432"
    healthcheck:
      test: ["CMD-SHELL", "pg_isready -U postgres"]
      interval: 5s
      timeout: 5s
      retries: 5

  notification-db:
    image: postgres:14
    environment:
      POSTGRES_USER: postgres
      POSTGRES_PASSWORD: postgres
      POSTGRES_DB: notification_db
    volumes:
      - notification_db_data:/var/lib/postgresql/data
    ports:
      - "5437:5432"
    healthcheck:
      test: ["CMD-SHELL", "pg_isready -U postgres"]
      interval: 5s
      timeout: 5s
      retries: 5
      
  timer-db:
    image: postgres:14
    environment:
      POSTGRES_USER: postgres
      POSTGRES_PASSWORD: postgres
      POSTGRES_DB: timer_db
    volumes:
      - timer_db_data:/var/lib/postgresql/data
    ports:
      - "5438:5432"
    healthcheck:
      test: ["CMD-SHELL", "pg_isready -U postgres"]
      interval: 5s
      timeout: 5s
      retries: 5

<<<<<<< HEAD
=======
  create-order-saga-db:
    image: postgres:14
    environment:
      POSTGRES_USER: postgres
      POSTGRES_PASSWORD: postgres
      POSTGRES_DB: create_order_saga_db
    volumes:
      - create_order_saga_db_data:/var/lib/postgresql/data
    ports:
      - "5439:5432"
    healthcheck:
      test: ["CMD-SHELL", "pg_isready -U postgres"]
      interval: 5s
      timeout: 5s
      retries: 5

  accept-order-saga-db:
    image: postgres:14
    environment:
      POSTGRES_USER: postgres
      POSTGRES_PASSWORD: postgres
      POSTGRES_DB: accept_order_saga_db
    volumes:
      - accept_order_saga_db_data:/var/lib/postgresql/data
    ports:
      - "5440:5432"
    healthcheck:
      test: ["CMD-SHELL", "pg_isready -U postgres"]
      interval: 5s
      timeout: 5s
      retries: 5

  complete-order-saga-db:
    image: postgres:14
    environment:
      POSTGRES_USER: postgres
      POSTGRES_PASSWORD: postgres
      POSTGRES_DB: complete_order_saga_db
    volumes:
      - complete_order_saga_db_data:/var/lib/postgresql/data
    ports:
      - "5441:5432"
    healthcheck:
      test: ["CMD-SHELL", "pg_isready -U postgres"]
      interval: 5s
      timeout: 5s
      retries: 5

  # Kafka and Zookeeper - DISABLED
  # zookeeper:
  #   image: confluentinc/cp-zookeeper:7.3.0
  #   environment:
  #     ZOOKEEPER_CLIENT_PORT: 2181
  #     ZOOKEEPER_TICK_TIME: 2000
  #   ports:
  #     - "2181:2181"

  # kafka:
  #   image: confluentinc/cp-kafka:7.3.0
  #   depends_on:
  #     - zookeeper
  #   ports:
  #     - "9092:9092"
  #   environment:
  #     KAFKA_BROKER_ID: 1
  #     KAFKA_ZOOKEEPER_CONNECT: zookeeper:2181
  #     KAFKA_ADVERTISED_LISTENERS: PLAINTEXT://kafka:29092,PLAINTEXT_HOST://localhost:9092
  #     KAFKA_LISTENER_SECURITY_PROTOCOL_MAP: PLAINTEXT:PLAINTEXT,PLAINTEXT_HOST:PLAINTEXT
  #     KAFKA_INTER_BROKER_LISTENER_NAME: PLAINTEXT
  #     KAFKA_OFFSETS_TOPIC_REPLICATION_FACTOR: 1
  #     KAFKA_TRANSACTION_STATE_LOG_MIN_ISR: 1
  #     KAFKA_TRANSACTION_STATE_LOG_REPLICATION_FACTOR: 1

>>>>>>> 915943bc
  # Microservices
  user-service:
    build: 
      context: ./services/user-service
      dockerfile: Dockerfile
      args:
        - REBUILD=2  # Increment this to force rebuild
    environment:
      DATABASE_URL: postgresql://postgres:postgres@user-db:5432/user_service_db
      DB_HOST: user-db
      DB_PORT: 5432
      DB_NAME: user_service_db
      DB_USER: postgres
      DB_PASSWORD: postgres
      PORT: 3000
    env_file:
      - ./.env
    depends_on:
      user-db:
        condition: service_healthy
    ports:
      - "3001:3000"
    volumes:
      - ./services/user-service:/app
      - ./.env:/app/.env
    # Add healthcheck for the service
    healthcheck:
      test: ["CMD", "curl", "-f", "http://localhost:3000/health"]
      interval: 10s
      timeout: 5s
      retries: 3
      start_period: 10s

  order-service:
    build:
      context: ./services/order_service
    environment:
      - DATABASE_URL=postgresql://postgres:postgres@order-db:5432/order_db
      # - KAFKA_BROKERS=kafka:29092
      # Service URLs removed as they're now only needed by saga orchestrators
      # The Order Service now just performs CRUD operations and publishes events
      - FLASK_APP=run.py
      - FLASK_ENV=production
      - SECRET_KEY=${SECRET_KEY:-dev-key-please-change-in-production}
    depends_on:
      order-db:
        condition: service_healthy
    ports:
      - "3002:3000"

  payment-service:
    build:
      context: ./services/payment-service
      dockerfile: Dockerfile
      args:
        - REBUILD=1
    environment:
      - DATABASE_URL=postgresql://postgres:postgres@payment-db:5432/payment_db
      # - KAFKA_BROKERS=kafka:29092
      - STRIPE_API_KEY=${STRIPE_API_KEY}
      - STRIPE_WEBHOOK_SECRET=${STRIPE_WEBHOOK_SECRET}
    depends_on:
      payment-db:
        condition: service_healthy
    ports:
      - "3003:3000"

  escrow-service:
    build:
      context: ./services/escrow-service
      dockerfile: Dockerfile
      args:
        - REBUILD=1
    environment:
      - DATABASE_URL=postgresql://postgres:postgres@escrow-db:5432/escrow_db
      # - KAFKA_BROKERS=kafka:29092
      - PAYMENT_SERVICE_URL=http://payment-service:3000
    depends_on:
      escrow-db:
        condition: service_healthy
      payment-service:
        condition: service_started
    ports:
      - "3004:3000"

  scheduler-service:
    build:
      context: ./services/scheduler-service
    environment:
      - DATABASE_URL=postgresql://postgres:postgres@scheduler-db:5432/scheduler_db
      # - KAFKA_BROKERS=kafka:29092
    depends_on:
      scheduler-db:
        condition: service_healthy
    ports:
      - "3005:3000"

  notification-service:
    build:
      context: ./services/notification-service
      dockerfile: Dockerfile
      args:
        - REBUILD=1
    environment:
      - DATABASE_URL=postgresql://postgres:postgres@notification-db:5432/notification_db
      # - KAFKA_BROKERS=kafka:29092
    depends_on:
      notification-db:
        condition: service_healthy
    ports:
      - "3006:3000"
      
  timer-service:
    build:
      context: ./services/timer-service
      dockerfile: Dockerfile
      args:
        - REBUILD=1
    environment:
      - DATABASE_URL=postgresql://postgres:postgres@timer-db:5432/timer_db
      # - KAFKA_BROKERS=kafka:29092
      # - KAFKA_BOOTSTRAP_SERVERS=kafka:29092
    depends_on:
      timer-db:
        condition: service_healthy
    ports:
      - "3007:3000"

<<<<<<< HEAD
=======
  # Saga Orchestrator Services
  create-order-saga-orchestrator:
    build:
      context: ./services/create-order-saga-orchestrator
    environment:
      - DATABASE_URL=postgresql://postgres:postgres@create-order-saga-db:5432/create_order_saga_db
      - USER_SERVICE_URL=http://user-service:3000
      - ORDER_SERVICE_URL=http://order-service:3000
      - PAYMENT_SERVICE_URL=http://payment-service:3000
      - ESCROW_SERVICE_URL=http://escrow-service:3000
      - SCHEDULER_SERVICE_URL=http://scheduler-service:3000
      - NOTIFICATION_SERVICE_URL=http://notification-service:3000
      - FLASK_APP=run.py
      - FLASK_ENV=production
    depends_on:
      create-order-saga-db:
        condition: service_healthy
      user-service:
        condition: service_started
      order-service:
        condition: service_started
      payment-service:
        condition: service_started
      escrow-service:
        condition: service_started
      scheduler-service:
        condition: service_started
      notification-service:
        condition: service_started
    ports:
      - "3101:3000"

  accept-order-saga-orchestrator:
    build:
      context: ./services/accept-order-saga-orchestrator
    environment:
      - DATABASE_URL=postgresql://postgres:postgres@accept-order-saga-db:5432/accept_order_saga_db
      - USER_SERVICE_URL=http://user-service:3000
      - ORDER_SERVICE_URL=http://order-service:3000
      - NOTIFICATION_SERVICE_URL=http://notification-service:3000
      - FLASK_APP=run.py
      - FLASK_ENV=production
    depends_on:
      accept-order-saga-db:
        condition: service_healthy
      user-service:
        condition: service_started
      order-service:
        condition: service_started
      notification-service:
        condition: service_started
    ports:
      - "3102:3000"

  complete-order-saga-orchestrator:
    build:
      context: ./services/complete-order-saga-orchestrator
    environment:
      - DATABASE_URL=postgresql://postgres:postgres@complete-order-saga-db:5432/complete_order_saga_db
      - USER_SERVICE_URL=http://user-service:3000
      - ORDER_SERVICE_URL=http://order-service:3000
      - PAYMENT_SERVICE_URL=http://payment-service:3000
      - ESCROW_SERVICE_URL=http://escrow-service:3000
      - NOTIFICATION_SERVICE_URL=http://notification-service:3000
      - FLASK_APP=run.py
      - FLASK_ENV=production
    depends_on:
      complete-order-saga-db:
        condition: service_healthy
      user-service:
        condition: service_started
      order-service:
        condition: service_started
      payment-service:
        condition: service_started
      escrow-service:
        condition: service_started
      notification-service:
        condition: service_started
    ports:
      - "3103:3000"

  # # Frontend
  # frontend:
  #   build:
  #     context: ./frontend
  #   ports:
  #     - "3000:3000"
  #   depends_on:
  #     - user-service
  #     - order-service
  #     - payment-service
  #     - escrow-service
  #     - scheduler-service
  #     - notification-service
  #     - timer-service

>>>>>>> 915943bc
volumes:
  user_db_data:
  order_db_data:
  payment_db_data:
  escrow_db_data:
  scheduler_db_data:
  notification_db_data:
  timer_db_data:
  create_order_saga_db_data:
  accept_order_saga_db_data:
  complete_order_saga_db_data:<|MERGE_RESOLUTION|>--- conflicted
+++ resolved
@@ -114,8 +114,6 @@
       timeout: 5s
       retries: 5
 
-<<<<<<< HEAD
-=======
   create-order-saga-db:
     image: postgres:14
     environment:
@@ -164,32 +162,6 @@
       timeout: 5s
       retries: 5
 
-  # Kafka and Zookeeper - DISABLED
-  # zookeeper:
-  #   image: confluentinc/cp-zookeeper:7.3.0
-  #   environment:
-  #     ZOOKEEPER_CLIENT_PORT: 2181
-  #     ZOOKEEPER_TICK_TIME: 2000
-  #   ports:
-  #     - "2181:2181"
-
-  # kafka:
-  #   image: confluentinc/cp-kafka:7.3.0
-  #   depends_on:
-  #     - zookeeper
-  #   ports:
-  #     - "9092:9092"
-  #   environment:
-  #     KAFKA_BROKER_ID: 1
-  #     KAFKA_ZOOKEEPER_CONNECT: zookeeper:2181
-  #     KAFKA_ADVERTISED_LISTENERS: PLAINTEXT://kafka:29092,PLAINTEXT_HOST://localhost:9092
-  #     KAFKA_LISTENER_SECURITY_PROTOCOL_MAP: PLAINTEXT:PLAINTEXT,PLAINTEXT_HOST:PLAINTEXT
-  #     KAFKA_INTER_BROKER_LISTENER_NAME: PLAINTEXT
-  #     KAFKA_OFFSETS_TOPIC_REPLICATION_FACTOR: 1
-  #     KAFKA_TRANSACTION_STATE_LOG_MIN_ISR: 1
-  #     KAFKA_TRANSACTION_STATE_LOG_REPLICATION_FACTOR: 1
-
->>>>>>> 915943bc
   # Microservices
   user-service:
     build: 
@@ -318,8 +290,6 @@
     ports:
       - "3007:3000"
 
-<<<<<<< HEAD
-=======
   # Saga Orchestrator Services
   create-order-saga-orchestrator:
     build:
@@ -417,7 +387,6 @@
   #     - notification-service
   #     - timer-service
 
->>>>>>> 915943bc
 volumes:
   user_db_data:
   order_db_data:
