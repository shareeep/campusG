--- conflicted
+++ resolved
@@ -6,8 +6,5 @@
 python-dotenv==1.0.0
 kafka-python==2.0.2
 Werkzeug==2.2.3
-<<<<<<< HEAD
 APScheduler==3.10.4 # Added for background polling task
-=======
-Flask-CORS==4.0.0 # Added for CORS support
->>>>>>> 126ef728
+Flask-CORS==4.0.0 # Added for CORS support