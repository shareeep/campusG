from app import create_app, db
import os
import logging
from flask_migrate import Migrate, upgrade
import time

# Configure logging
logging.basicConfig(
    level=logging.INFO,
    format='%(asctime)s - %(name)s - %(levelname)s - %(message)s'
)
logger = logging.getLogger(__name__)

# Create app
app = create_app()

<<<<<<< HEAD
# Wait for PostgreSQL to be ready (useful in containerized environments)
=======
# # Wait for PostgreSQL to be ready (useful in containerized environments)
# def wait_for_postgres():
#     with app.app_context():
#         retries = 10
#         while retries > 0:
#             try:
#                 # Try to connect
#                 db.engine.connect()
#                 logger.info("Successfully connected to PostgreSQL database")
#                 return True
#             except Exception as e:
#                 retries -= 1
#                 logger.warning(f"Could not connect to PostgreSQL. {e}. Retrying in 5 seconds... ({retries} retries left)")
#                 time.sleep(5)
# # Wait for PostgreSQL to be ready (useful in containerized environments)
>>>>>>> 126ef728
# def wait_for_postgres():
#     with app.app_context():
#         retries = 10
#         while retries > 0:
#             try:
#                 # Try to connect
#                 db.engine.connect()
#                 logger.info("Successfully connected to PostgreSQL database")
#                 return True
#             except Exception as e:
#                 retries -= 1
#                 logger.warning(f"Could not connect to PostgreSQL. {e}. Retrying in 5 seconds... ({retries} retries left)")
#                 time.sleep(5)
        
#         logger.error("Could not connect to PostgreSQL after multiple retries")
#         return False
<<<<<<< HEAD
=======
#         logger.error("Could not connect to PostgreSQL after multiple retries")
#         return False
>>>>>>> 126ef728

# # Run database migrations automatically
# def run_migrations():
#     try:
#         logger.info("Running database migrations...")
#         with app.app_context():
#             # Initialize migrations directory path
#             migrations_dir = os.path.join(os.path.dirname(__file__), 'migrations')
<<<<<<< HEAD
=======
# # Run database migrations automatically
# def run_migrations():
#     try:
#         logger.info("Running database migrations...")
#         with app.app_context():
#             # Initialize migrations directory path
#             migrations_dir = os.path.join(os.path.dirname(__file__), 'migrations')
>>>>>>> 126ef728
            
#             if not os.path.exists(migrations_dir):
#                 logger.error(f"Migrations directory not found at {migrations_dir}")
#                 return False
<<<<<<< HEAD
            
#             # Create migration object
#             migrate = Migrate(app, db, directory=migrations_dir)
            
#             # Run migrations
#             upgrade(directory=migrations_dir)
=======
#             if not os.path.exists(migrations_dir):
#                 logger.error(f"Migrations directory not found at {migrations_dir}")
#                 return False
            
#             # Create migration object
#             migrate = Migrate(app, db, directory=migrations_dir)
#             # Create migration object
#             migrate = Migrate(app, db, directory=migrations_dir)
            
#             # Run migrations
#             upgrade(directory=migrations_dir)
#             # Run migrations
#             upgrade(directory=migrations_dir)
>>>>>>> 126ef728
            
#             logger.info("Database migrations completed successfully")
#             return True
#     except Exception as e:
#         logger.error(f"Error running migrations: {e}")
#         return False
<<<<<<< HEAD

# if __name__ == '__main__':
#     # Ensure database is available
#     with app.app_context():
#         db.create_all()
    # if wait_for_postgres():
    #     # Run migrations
    #     if run_migrations():
    #         # Start the application
    #         logger.info("Starting Create Order Saga Orchestrator service...")
    #         app.run(host='0.0.0.0', port=3000)
    #     else:
    #         logger.error("Failed to run migrations. Application not started.")
    # else:
    #     logger.error("Could not connect to database. Application not started.")
=======
>>>>>>> 126ef728

# if __name__ == '__main__':
#     # Ensure database is available
#     if wait_for_postgres():
#         # Run migrations
#         if run_migrations():
#             # Start the application
#             logger.info("Starting Create Order Saga Orchestrator service...")
#             app.run(host='0.0.0.0', port=3000)
#         else:
#             logger.error("Failed to run migrations. Application not started.")
#     else:
#         logger.error("Could not connect to database. Application not started.")
        
        
        
if __name__ == '__main__':
<<<<<<< HEAD
    with app.app_context():
        db.create_all()
    app.run(host='0.0.0.0', port=3000)
    # # Ensure database is available
    # with app.app_context():
    #     db.create_all()
    # # if wait_for_postgres():
    # #     # Run migrations
    # #     if run_migrations():
    # #         # Start the application
    # #         logger.info("Starting Create Order Saga Orchestrator service...")
    # #         app.run(host='0.0.0.0', port=3000)
    # #     else:
    # #         logger.error("Failed to run migrations. Application not started.")
    # # else:
    # #     logger.error("Could not connect to database. Application not started.")
=======
    # Ensure database is available
    with app.app_context():
        db.create_all()
    # if wait_for_postgres():
    #     # Run migrations
    #     if run_migrations():
    #         # Start the application
    #         logger.info("Starting Create Order Saga Orchestrator service...")
    app.run(host='0.0.0.0', port=3000)
    #     else:
    #         logger.error("Failed to run migrations. Application not started.")
    # else:
    #     logger.error("Could not connect to database. Application not started.")
>>>>>>> 126ef728
<|MERGE_RESOLUTION|>--- conflicted
+++ resolved
@@ -14,9 +14,6 @@
 # Create app
 app = create_app()
 
-<<<<<<< HEAD
-# Wait for PostgreSQL to be ready (useful in containerized environments)
-=======
 # # Wait for PostgreSQL to be ready (useful in containerized environments)
 # def wait_for_postgres():
 #     with app.app_context():
@@ -32,7 +29,6 @@
 #                 logger.warning(f"Could not connect to PostgreSQL. {e}. Retrying in 5 seconds... ({retries} retries left)")
 #                 time.sleep(5)
 # # Wait for PostgreSQL to be ready (useful in containerized environments)
->>>>>>> 126ef728
 # def wait_for_postgres():
 #     with app.app_context():
 #         retries = 10
@@ -49,11 +45,8 @@
         
 #         logger.error("Could not connect to PostgreSQL after multiple retries")
 #         return False
-<<<<<<< HEAD
-=======
 #         logger.error("Could not connect to PostgreSQL after multiple retries")
 #         return False
->>>>>>> 126ef728
 
 # # Run database migrations automatically
 # def run_migrations():
@@ -62,8 +55,6 @@
 #         with app.app_context():
 #             # Initialize migrations directory path
 #             migrations_dir = os.path.join(os.path.dirname(__file__), 'migrations')
-<<<<<<< HEAD
-=======
 # # Run database migrations automatically
 # def run_migrations():
 #     try:
@@ -71,19 +62,10 @@
 #         with app.app_context():
 #             # Initialize migrations directory path
 #             migrations_dir = os.path.join(os.path.dirname(__file__), 'migrations')
->>>>>>> 126ef728
             
 #             if not os.path.exists(migrations_dir):
 #                 logger.error(f"Migrations directory not found at {migrations_dir}")
 #                 return False
-<<<<<<< HEAD
-            
-#             # Create migration object
-#             migrate = Migrate(app, db, directory=migrations_dir)
-            
-#             # Run migrations
-#             upgrade(directory=migrations_dir)
-=======
 #             if not os.path.exists(migrations_dir):
 #                 logger.error(f"Migrations directory not found at {migrations_dir}")
 #                 return False
@@ -97,31 +79,12 @@
 #             upgrade(directory=migrations_dir)
 #             # Run migrations
 #             upgrade(directory=migrations_dir)
->>>>>>> 126ef728
             
 #             logger.info("Database migrations completed successfully")
 #             return True
 #     except Exception as e:
 #         logger.error(f"Error running migrations: {e}")
 #         return False
-<<<<<<< HEAD
-
-# if __name__ == '__main__':
-#     # Ensure database is available
-#     with app.app_context():
-#         db.create_all()
-    # if wait_for_postgres():
-    #     # Run migrations
-    #     if run_migrations():
-    #         # Start the application
-    #         logger.info("Starting Create Order Saga Orchestrator service...")
-    #         app.run(host='0.0.0.0', port=3000)
-    #     else:
-    #         logger.error("Failed to run migrations. Application not started.")
-    # else:
-    #     logger.error("Could not connect to database. Application not started.")
-=======
->>>>>>> 126ef728
 
 # if __name__ == '__main__':
 #     # Ensure database is available
@@ -139,24 +102,6 @@
         
         
 if __name__ == '__main__':
-<<<<<<< HEAD
-    with app.app_context():
-        db.create_all()
-    app.run(host='0.0.0.0', port=3000)
-    # # Ensure database is available
-    # with app.app_context():
-    #     db.create_all()
-    # # if wait_for_postgres():
-    # #     # Run migrations
-    # #     if run_migrations():
-    # #         # Start the application
-    # #         logger.info("Starting Create Order Saga Orchestrator service...")
-    # #         app.run(host='0.0.0.0', port=3000)
-    # #     else:
-    # #         logger.error("Failed to run migrations. Application not started.")
-    # # else:
-    # #     logger.error("Could not connect to database. Application not started.")
-=======
     # Ensure database is available
     with app.app_context():
         db.create_all()
@@ -169,5 +114,4 @@
     #     else:
     #         logger.error("Failed to run migrations. Application not started.")
     # else:
-    #     logger.error("Could not connect to database. Application not started.")
->>>>>>> 126ef728
+    #     logger.error("Could not connect to database. Application not started.")