from flask import Blueprint, request, jsonify, current_app
from app.models.models import Order, OrderStatus
from app import db
from app.services.kafka_service import kafka_client
import uuid
import json
from datetime import datetime
from decimal import Decimal

# Import calculation functions from the new utility module
from app.utils.calculations import calculate_food_total, calculate_delivery_fee

api = Blueprint('api', __name__)

@api.route('/health', methods=['GET'])
def health_check():
    """Basic health check endpoint"""
    return jsonify({'status': 'healthy'}), 200

# method for debugging
@api.route('/orders', methods=['GET'])
def get_orders():
    """Get all orders"""
    try:
<<<<<<< HEAD
        # Remove pagination logic:
        # page = request.args.get('page', 1, type=int)
        # limit = request.args.get('limit', 10, type=int)

        # Get all orders without pagination
        # orders = Order.query.paginate(page=page, per_page=limit) # Old line
        orders = Order.query.all() # New line: Fetch all orders

        # Update the result structure to just return the list of items
        # result = {
        #     'items': [order.to_dict() for order in orders.items],
        #     'total': orders.total,
        #     'pages': orders.pages,
        #     'page': page
        # } # Old result structure

        result = [order.to_dict() for order in orders] # New result: simple list

=======
        page = request.args.get('page', 1, type=int)
        limit = request.args.get('limit', 10, type=int)
        status_filter = request.args.get('status', None, type=str) # Get optional status filter
        runner_id_filter = request.args.get('runnerId', None, type=str) # Get optional runnerId filter

        # Base query
        query = Order.query

        # Apply status filter if provided
        if status_filter:
            try:
                status_enum = OrderStatus[status_filter.upper()]
                query = query.filter(Order.order_status == status_enum)
            except KeyError:
                # Handle invalid status gracefully, maybe return empty or error
                return jsonify({'error': f'Invalid status value: {status_filter}'}), 400
        
        # Apply runnerId filter if provided
        if runner_id_filter:
            query = query.filter(Order.runner_id == runner_id_filter)

        # Add ordering and pagination
        orders_paginated = query.order_by(Order.created_at.desc()).paginate(page=page, per_page=limit, error_out=False)

        result = {
            'items': [order.to_dict() for order in orders_paginated.items],
            'total': orders_paginated.total, # Use total from paginated object
            'pages': orders_paginated.pages, # Use pages from paginated object
            'page': page
            # Removed duplicate/incorrect 'total' and 'pages' keys referencing 'orders'
        }
        
>>>>>>> 6312dfd3
        return jsonify(result), 200
    except Exception as e:
        current_app.logger.error(f"Error getting orders: {str(e)}")
        return jsonify({'error': 'Failed to retrieve orders'}), 500

# for front end services to get order details
@api.route('/getOrderDetails', methods=['GET'])
def get_order_details():
    """Get a specific order by ID"""
    try:
        order_id = request.args.get('orderId')
        
        if not order_id:
            return jsonify({'error': 'Missing orderId parameter'}), 400
            
        order = Order.query.get(order_id)
        
        if not order:
            return jsonify({'error': 'Order not found'}), 404
            
        return jsonify(order.to_dict()), 200
    except Exception as e:
        current_app.logger.error(f"Error getting order {order_id}: {str(e)}")
        return jsonify({'error': 'Failed to retrieve order'}), 500


@api.route('/orders/customer/<customer_id>', methods=['GET'])
def get_customer_orders(customer_id):
    """Get all orders for a specific customer"""
    try:
        page = request.args.get('page', 1, type=int)
        limit = request.args.get('limit', 10, type=int)
        
        # Query orders filtering by customer_id and paginate
        orders_query = Order.query.filter_by(cust_id=customer_id).order_by(Order.created_at.desc())
        orders_paginated = orders_query.paginate(page=page, per_page=limit, error_out=False) # error_out=False prevents 404 on empty pages
        
        result = {
            'items': [order.to_dict() for order in orders_paginated.items],
            'total': orders_paginated.total,
            'pages': orders_paginated.pages,
            'page': page
        }
        
        return jsonify(result), 200
    except Exception as e:
        current_app.logger.error(f"Error getting orders for customer {customer_id}: {str(e)}")
        return jsonify({'error': 'Failed to retrieve customer orders'}), 500


# order.created
@api.route('/createOrder', methods=['POST'])
def create_order():
    """Create a new order - simple CRUD without saga orchestration"""
    try:
        data = request.json
        
        if not data:
            return jsonify({'error': 'No data provided'}), 400
            
        customer_id = data.get('customer_id')
        order_details = data.get('order_details')
        
        if not customer_id or not order_details:
            return jsonify({'error': 'Missing required fields: customer_id or order_details'}), 400
        
        # Calculate amounts and get locations
        food_items = order_details.get('foodItems', [])
        store_location = order_details.get('storeLocation', None) # Get store location
        delivery_location = order_details.get('deliveryLocation', '')
        
        food_fee = calculate_food_total(food_items)
        # Use deliveryFee from input if provided, otherwise default or calculate (adjust logic as needed)
        # Assuming order_details contains 'deliveryFee' from the saga payload
        input_delivery_fee = order_details.get('deliveryFee', None) 
        # Convert to Decimal, handle potential errors or None
        try:
            # Use Decimal for precision, default to 0 if conversion fails or input is None
            delivery_fee = Decimal(input_delivery_fee) if input_delivery_fee is not None else Decimal('0.00') 
        except (TypeError, ValueError):
             # Fallback if conversion fails - could log a warning
             current_app.logger.warning(f"Invalid deliveryFee '{input_delivery_fee}' received for order. Defaulting to 0.")
             delivery_fee = Decimal('0.00') 
             # Alternatively, could recalculate here as a fallback:
             # delivery_fee = calculate_delivery_fee(delivery_location)

        # Create a new order
        order = Order(
            order_id=str(uuid.uuid4()),
            cust_id=customer_id,
            order_description=json.dumps(food_items),
            food_fee=food_fee,
            delivery_fee=delivery_fee,
            store_location=store_location, # Add store location here
            delivery_location=delivery_location,
            order_status=OrderStatus.PENDING
        )
        
        # Save to database
        db.session.add(order)
        db.session.commit()

        # Publish event using the correct method
        kafka_client.publish_event(
            'ORDER_CREATED',  # Keep the original event type format
            {
                'customerId': customer_id,
                'runnerId': None,  # No runner assigned at creation time
                'orderId': order.order_id,
                'status': "created",
                'event': json.dumps(order.to_dict())  # Keep the same payload structure
            }
        )
        
        return jsonify({
            'success': True,
            'order_id': order.order_id,
            'message': 'Order created successfully'
        }), 201
    except Exception as e:
        db.session.rollback()
        current_app.logger.error(f"Error creating order: {str(e)}")
        return jsonify({'success': False, 'error': f"Failed to create order: {str(e)}"}), 500

@api.route('/updateOrderStatus', methods=['POST'])
def update_order_status_action():
    """
    Update an order's status (action-based API).
    
    Expected JSON input:
    {
        "orderId": "order-uuid",
        "status": "ACCEPTED"  // Must be a valid OrderStatus enum value
    }
    
    Returns:
    {
        "message": "Order status updated successfully",
        "order": {order object}
    }
    """
    try:
        data = request.json
        # Validate input: both orderId and status must be provided
        if not data or 'orderId' not in data or 'status' not in data:
            return jsonify({'error': 'Missing required fields: orderId or status'}), 400
            
        order_id = data['orderId']
        status = data['status']

        # Validate that the status is a valid OrderStatus enum value
        try:
            new_status = OrderStatus[status]
        except KeyError:
            return jsonify({'error': f"Invalid status: {status}"}), 400

        # Retrieve the order from the database
        order = Order.query.get(order_id)
        if not order:
            return jsonify({'error': 'Order not found'}), 404

        # Update the order's status
        order.order_status = new_status
        
        # If the new status is COMPLETED, update the completed_at timestamp
        if new_status == OrderStatus.COMPLETED:
            order.completed_at = db.func.now()

        db.session.commit()


        # Publish event using the correct method
        kafka_client.publish_event(
            'ORDER_UPDATED',  # Keep the original event type format
            {
                'customerId': order.cust_id,
                'runnerId': order.runner_id,
                'orderId': order.order_id,
                'status': 'updated',
                'event': json.dumps(order.to_dict())
            }
        )

        return jsonify({
            'message': 'Order status updated successfully',
            'order': order.to_dict()
        }), 200

    except Exception as e:
        db.session.rollback()
        current_app.logger.error(f"Error updating order status: {str(e)}", exc_info=True)
        return jsonify({'error': f"Failed to update order status: {str(e)}"}), 500

@api.route('/verifyAndAcceptOrder', methods=['POST'])
def accept_order():
    """
    Runner accepts an order.
    
    Expected JSON input:
    {
        "orderId": "order-uuid",
        "runner_id": "runner-uuid"
    }
    
    Returns:
    {
        "success": true,
        "message": "Order accepted successfully",
        "order_id": "order-uuid"
    }
    """
    try:
        data = request.json
        # Validate input: both orderId and runner_id must be provided
        if not data or 'orderId' not in data or 'runner_id' not in data:
            return jsonify({'error': 'Missing required fields: orderId and runner_id'}), 400

        order_id = data['orderId']
        runner_id = data['runner_id']

        # Retrieve the order by orderId from the JSON body
        order = Order.query.get(order_id)
        if not order:
            return jsonify({'error': 'Order not found'}), 404

        # Check if order is in a valid state for acceptance
        # For example, assuming only orders in the 'CREATED' state can be accepted.
        if order.order_status != OrderStatus.CREATED:
            return jsonify({'error': f"Order cannot be accepted in status: {order.order_status.name}"}), 400

        # Check if the order has already been accepted (runner_id already set)
        if order.runner_id:
            return jsonify({'error': 'Order already accepted by another runner'}), 400

        # Update the order: assign runner_id and set status to ACCEPTED
        order.runner_id = runner_id
        order.order_status = OrderStatus.ACCEPTED
        db.session.commit()

        # Publish event using the correct method
        kafka_client.publish_event(
            'ORDER_ACCEPTED',  # Keep the original event type format
            {
                'customerId': order.cust_id,
                'runnerId': order.runner_id,
                'orderId': order.order_id,
                'status': 'accepted',
                'event': json.dumps(order.to_dict())
            }
        )

        return jsonify({
            'success': True,
            'message': 'Order accepted successfully',
            'order_id': order.order_id
        }), 200

    except Exception as e:
        db.session.rollback()
        current_app.logger.error(f"Error accepting order: {str(e)}", exc_info=True)
        return jsonify({'error': f"Failed to accept order: {str(e)}"}), 500


@api.route('/cancelOrder', methods=['POST'])
def cancel_order():
    """
    Cancel an existing order.
    
    Expected JSON input:
    {
        "orderId": "order-uuid"
    }
    
    Returns:
    {
        "message": "Order cancelled successfully",
        "order": {order object}
    }
    """
    try:
        data = request.json
        if not data or 'orderId' not in data:
            return jsonify({'error': 'Missing required field: orderId'}), 400

        order_id = data['orderId']

        # Retrieve the order from the database
        order = Order.query.get(order_id)
        if not order:
            return jsonify({'error': 'Order not found'}), 404

        # Business logic: the order can be cancelled only if its status is CREATED.
        if order.order_status != OrderStatus.CREATED:
            return jsonify({'error': f"Order cannot be cancelled in status: {order.order_status.name}"}), 400

        # Update the order's status to CANCELLED
        order.order_status = OrderStatus.CANCELLED
        db.session.commit()

        # Publish event using the correct method
        kafka_client.publish_event(
            'ORDER_CANCELLED',  # Keep the original event type format
            {
                'customerId': order.cust_id,
                'runnerId': order.runner_id,
                'orderId': order.order_id,
                'status': 'cancelled',
                'event': json.dumps(order.to_dict())
            }
        )

        return jsonify({
            'message': 'Order cancelled successfully',
            'order': order.to_dict()
        }), 200

    except Exception as e:
        db.session.rollback()
        current_app.logger.error(f"Error cancelling order: {str(e)}", exc_info=True)
        return jsonify({'error': f"Failed to cancel order: {str(e)}"}), 500


@api.route('/cancelAcceptance', methods=['POST'])
def cancel_acceptance():
    """
    Runner cancels their acceptance of an order.
    
    Expected JSON input:
    {
        "orderId": "order-uuid"
    }
    
    Returns:
    {
        "message": "Order acceptance cancelled successfully",
        "order": {order object}
    }
    """
    try:
        data = request.json
        if not data or 'orderId' not in data:
            return jsonify({'error': 'Missing required field: orderId'}), 400

        order_id = data['orderId']
        
        # Retrieve the order from the database
        order = Order.query.get(order_id)
        if not order:
            return jsonify({'error': 'Order not found'}), 404

        # Ensure the order is currently in the ACCEPTED state
        if order.order_status != OrderStatus.ACCEPTED:
            return jsonify({
                'error': f"Order cannot have acceptance cancelled in status: {order.order_status.name}"
            }), 400

        # Store the current runner_id for event logging
        runner_id = order.runner_id

        # Cancel the acceptance: clear runner_id and revert order status to CREATED (or a different valid status)
        order.runner_id = None
        order.order_status = OrderStatus.CREATED

        db.session.commit()

        # Publish event using the correct method
        kafka_client.publish_event(
            'ORDER_ACCEPTANCE_CANCELLED',  # Keep the original event type format
            {
                'customerId': order.cust_id,
                'runnerId': runner_id,  # Use the stored runner_id before clearing
                'orderId': order.order_id,
                'status': 'acceptanceCancelled',
                'event': json.dumps(order.to_dict())
            }
        )

        return jsonify({
            'message': 'Order acceptance cancelled successfully',
            'order': order.to_dict()
        }), 200

    except Exception as e:
        db.session.rollback()
        current_app.logger.error(f"Error cancelling order acceptance: {str(e)}", exc_info=True)
        return jsonify({'error': f"Failed to cancel order acceptance: {str(e)}"}), 500


@api.route('/completeOrder', methods=['POST'])
def complete_order():
    """
    Complete an order.

    Expected JSON input:
    {
      "orderId": "order-uuid"
    }

    On success, updates the order status to COMPLETED, sets the completed_at timestamp,
    and returns the order details with "completedAt" in the JSON.
    """
    try:
        data = request.json
        if not data or 'orderId' not in data:
            return jsonify({'error': 'Missing required field: orderId'}), 400

        order_id = data['orderId']

        # Retrieve the order from the database
        order = Order.query.get(order_id)
        if not order:
            return jsonify({'error': 'Order not found'}), 404

        # Update the order status and set the completion timestamp
        order.order_status = OrderStatus.COMPLETED
        order.completed_at = db.func.now()
        db.session.commit()

        # Publish event using the correct method
        kafka_client.publish_event(
            'ORDER_COMPLETED',  # Keep the original event type format
            {
                'customerId': order.cust_id,
                'runnerId': order.runner_id,
                'orderId': order.order_id,
                'status': 'completed',
                'event': json.dumps(order.to_dict())
            }
        )

        # Prepare response JSON with "completedAt" field
        order_dict = order.to_dict()
        # Optionally override or add "completedAt" in the response
        order_dict['completedAt'] = order.completed_at.isoformat() if order.completed_at else None

        return jsonify({
            'message': 'Order completed successfully',
            'order': order_dict
        }), 200

    except Exception as e:
        db.session.rollback()
        current_app.logger.error(f"Error completing order: {str(e)}", exc_info=True)
        return jsonify({'error': f"Failed to complete order: {str(e)}"}), 500

@api.route('/testCreateOrder', methods=['POST'])
def test_create_order():
    """Create a new order - simple CRUD without saga orchestration"""
    try:
        data = request.json
        
        if not data:
            return jsonify({'error': 'No data provided'}), 400
            
        customer_id = data.get('customer_id')
        order_details = data.get('order_details')
        
        if not customer_id or not order_details:
            return jsonify({'error': 'Missing required fields: customer_id or order_details'}), 400
        
        # Calculate amounts
        food_items = order_details.get('foodItems', [])
        delivery_location = order_details.get('deliveryLocation', '')
        
        food_fee = calculate_food_total(food_items)
        delivery_fee = calculate_delivery_fee(delivery_location)
        
        # Create a new order
        order = Order(
            order_id=str(uuid.uuid4()),
            cust_id=customer_id,
            order_description=json.dumps(food_items),
            food_fee=food_fee,
            delivery_fee=delivery_fee,
            delivery_location=delivery_location,
            order_status=OrderStatus.PENDING
        )
        
        # Save to database
        db.session.add(order)
        db.session.commit()
        
        return jsonify({
            'success': True,
            'order_id': order.order_id,
            'message': 'Order created successfully'
        }), 201
    except Exception as e:
        db.session.rollback()
        current_app.logger.error(f"Error creating order: {str(e)}")
        return jsonify({'success': False, 'error': f"Failed to create order: {str(e)}"}), 500

# Removed helper functions calculate_food_total and calculate_delivery_fee
# as they are now imported from app.utils.calculations<|MERGE_RESOLUTION|>--- conflicted
+++ resolved
@@ -22,26 +22,6 @@
 def get_orders():
     """Get all orders"""
     try:
-<<<<<<< HEAD
-        # Remove pagination logic:
-        # page = request.args.get('page', 1, type=int)
-        # limit = request.args.get('limit', 10, type=int)
-
-        # Get all orders without pagination
-        # orders = Order.query.paginate(page=page, per_page=limit) # Old line
-        orders = Order.query.all() # New line: Fetch all orders
-
-        # Update the result structure to just return the list of items
-        # result = {
-        #     'items': [order.to_dict() for order in orders.items],
-        #     'total': orders.total,
-        #     'pages': orders.pages,
-        #     'page': page
-        # } # Old result structure
-
-        result = [order.to_dict() for order in orders] # New result: simple list
-
-=======
         page = request.args.get('page', 1, type=int)
         limit = request.args.get('limit', 10, type=int)
         status_filter = request.args.get('status', None, type=str) # Get optional status filter
@@ -74,7 +54,6 @@
             # Removed duplicate/incorrect 'total' and 'pages' keys referencing 'orders'
         }
         
->>>>>>> 6312dfd3
         return jsonify(result), 200
     except Exception as e:
         current_app.logger.error(f"Error getting orders: {str(e)}")
