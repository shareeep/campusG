--- conflicted
+++ resolved
@@ -7,11 +7,8 @@
 from datetime import datetime
 from decimal import Decimal
 
-<<<<<<< HEAD
-=======
 # Import calculation functions from the new utility module
 from app.utils.calculations import calculate_food_total, calculate_delivery_fee
->>>>>>> 1a634f44
 
 api = Blueprint('api', __name__)
 
@@ -444,7 +441,6 @@
         current_app.logger.error(f"Error completing order: {str(e)}", exc_info=True)
         return jsonify({'error': f"Failed to complete order: {str(e)}"}), 500
 
-<<<<<<< HEAD
 @api.route('/testCreateOrder', methods=['POST'])
 def test_create_order():
     """Create a new order - simple CRUD without saga orchestration"""
@@ -507,7 +503,5 @@
     """Calculate delivery fee based on location"""
     # In a real implementation, this would use distance or zones
     return Decimal('3.99')
-=======
 # Removed helper functions calculate_food_total and calculate_delivery_fee
-# as they are now imported from app.utils.calculations
->>>>>>> 1a634f44
+# as they are now imported from app.utils.calculations