from flask import Blueprint, jsonify, request
from datetime import datetime
import json
import threading
from app.models.models import Notifications
from app import db
from app.services.kafka_service import kafka_client
import logging

api = Blueprint('api', __name__)

<<<<<<< HEAD
@api.route('/health', methods=['GET'])
def health_check():
    """Basic health check endpoint"""
    return jsonify({'status': 'healthy'}), 200

@api.route('/send-notification', methods=['POST'])
def send_notification():
    """
    Send a notification to a user
    
    Request body should contain:
    {
        "customerId": "customer-123",
        "runnerId": "runner-456",  (may be null/empty)
        "orderId": "order-789",
        "event": "Your order has been placed" 
    }
    
    This endpoint creates a notification record and sends it to the appropriate channels.
    """
    try:
        data = request.json
        
        if not data:
            return jsonify({'success': False, 'message': 'No data provided'}), 400
            
        customer_id = data.get('customerId')
        runner_id = data.get('runnerId', '')  # May be empty
        order_id = data.get('orderId')
        event = data.get('event')
        
        if not customer_id or not order_id or not event:
            return jsonify({'success': False, 'message': 'Missing required fields'}), 400
            
        # Create notification record
        notification = Notification(
            notification_id=str(uuid.uuid4()),
            customer_id=customer_id,
            runner_id=runner_id,
            order_id=order_id,
            event=event,
            status=NotificationStatus.CREATED,
            created_at=datetime.now(timezone.utc)
        )
        
        # Save to database
        db.session.add(notification)
        db.session.commit()
        
        # Attempt to send via appropriate channels
        send_success = _send_notification_via_channels(notification)
        
        if send_success:
            # Update notification status
            notification.status = NotificationStatus.SENT
            notification.sent_at = datetime.now(timezone.utc)
            db.session.commit()
        
        # Publish notification event to Kafka
        kafka_client.publish('notification-events', {
            'type': 'NOTIFICATION_SENT',
            'payload': {
                'notificationId': notification.notification_id,
                'customerId': customer_id,
                'runnerId': runner_id,
                'orderId': order_id,
                'event': event,
                'status': notification.status.name
            }
        })
        
        return jsonify({
            'success': True,
            'message': 'Notification created successfully',
            'notification': notification.to_dict()
        }), 201
        
    except Exception as e:
        db.session.rollback()
        current_app.logger.error(f"Error creating notification: {str(e)}")
        return jsonify({'success': False, 'message': f"Failed to create notification: {str(e)}"}), 500
=======
# Kafka consumer function to listen to topics and save events in the notifications database
def consume_kafka_events():
    topics = ["user-events", "order-events", "payment-events", "escrow-events", "scheduler-events"]
    consumer = kafka_client.create_consumer(topics=topics)
    logging.info("Kafka consumer thread started.")
>>>>>>> d1878cab

    for message in consumer:
        try:
            logging.info(f"Received Kafka message: {message.value}")
            
            # Parse message value
            if isinstance(message.value, str):
                message_data = json.loads(message.value)
            else:
                message_data = message.value

            # Extract payload
            event_data = message_data.get('payload', {})
            logging.info(f"Parsed event data: {event_data}")

            # Parse event field
            event_field = event_data.get('event', '{}')
            if isinstance(event_field, str):
                try:
                    event_field = json.dumps(json.loads(event_field))
                except json.JSONDecodeError:
                    pass

            # Create notification record
            notification = Notifications(
                customer_id=event_data.get('customer_id', ''),
                runner_id=event_data.get('runner_id'),
                order_id=event_data.get('order_id', ''),
                event=event_field,
                status=event_data.get('status', 'pending')
            )
            
            try:
                db.session.add(notification)
                db.session.commit()
                logging.info(f"Notification saved successfully for order ID: {event_data.get('order_id', '')}")
            except Exception as e:
                db.session.rollback()
                logging.error(f"Database commit failed: {e}")

        except Exception as e:
            logging.error(f"Error processing Kafka message: {e}")
            logging.error(f"Message content: {message.value}")


# Endpoint to get the latest status of an order by ID
@api.route('/order/<string:order_id>/latest', methods=['GET'])
def get_latest_status(order_id):
    notification = (
        Notifications.query.filter_by(order_id=order_id)
        .order_by(Notifications.created_at.desc())
        .first()
    )
    
    if notification:
        return jsonify(notification.to_dict()), 200
    else:
        return jsonify({"error": "No notifications found for this order."}), 404

# Endpoint to get all updates for an order by ID
@api.route('/order/<string:order_id>', methods=['GET'])
def get_all_updates(order_id):
    notifications = (
        Notifications.query.filter_by(order_id=order_id)
        .order_by(Notifications.created_at.asc())
        .all()
    )
    
    if notifications:
        return jsonify([notification.to_dict() for notification in notifications]), 200
    else:
        return jsonify({"error": "No notifications found for this order."}), 404

# Function to start consuming Kafka events in a background thread
def start_kafka_consumer():
    print("Starting Kafka consumer thread...")
    kafka_thread = threading.Thread(target=consume_kafka_events, daemon=True)
    kafka_thread.start()
    print("Kafka consumer started.")<|MERGE_RESOLUTION|>--- conflicted
+++ resolved
@@ -1,15 +1,15 @@
-from flask import Blueprint, jsonify, request
-from datetime import datetime
+from flask import Blueprint, jsonify, request, current_app
+from datetime import datetime, timezone
 import json
 import threading
+import uuid
+import logging
 from app.models.models import Notifications
 from app import db
 from app.services.kafka_service import kafka_client
-import logging
 
 api = Blueprint('api', __name__)
 
-<<<<<<< HEAD
 @api.route('/health', methods=['GET'])
 def health_check():
     """Basic health check endpoint"""
@@ -44,42 +44,29 @@
         if not customer_id or not order_id or not event:
             return jsonify({'success': False, 'message': 'Missing required fields'}), 400
             
-        # Create notification record
-        notification = Notification(
+        # Create notification record with metadata
+        notification = Notifications(
             notification_id=str(uuid.uuid4()),
             customer_id=customer_id,
-            runner_id=runner_id,
+            runner_id=runner_id if runner_id not in ('None', 'null', '') else None,
             order_id=order_id,
-            event=event,
-            status=NotificationStatus.CREATED,
-            created_at=datetime.now(timezone.utc)
+            event=json.dumps({"message": event}),
+            status='sent',
+            source_topic='api',
+            event_type='notification.manual',
+            correlation_id=str(uuid.uuid4()),
+            source_service='notification-service-api'
         )
         
         # Save to database
         db.session.add(notification)
         db.session.commit()
         
-        # Attempt to send via appropriate channels
-        send_success = _send_notification_via_channels(notification)
-        
-        if send_success:
-            # Update notification status
-            notification.status = NotificationStatus.SENT
-            notification.sent_at = datetime.now(timezone.utc)
-            db.session.commit()
-        
-        # Publish notification event to Kafka
-        kafka_client.publish('notification-events', {
-            'type': 'NOTIFICATION_SENT',
-            'payload': {
-                'notificationId': notification.notification_id,
-                'customerId': customer_id,
-                'runnerId': runner_id,
-                'orderId': order_id,
-                'event': event,
-                'status': notification.status.name
-            }
-        })
+        # Log the notification creation
+        logging.info(f"Created notification for customer {customer_id}, order {order_id}: {event}")
+        
+        # For backward compatibility - we don't actually publish to Kafka
+        # since this service is only consuming Kafka messages
         
         return jsonify({
             'success': True,
@@ -89,58 +76,104 @@
         
     except Exception as e:
         db.session.rollback()
-        current_app.logger.error(f"Error creating notification: {str(e)}")
+        logging.error(f"Error creating notification: {str(e)}")
         return jsonify({'success': False, 'message': f"Failed to create notification: {str(e)}"}), 500
-=======
+
 # Kafka consumer function to listen to topics and save events in the notifications database
 def consume_kafka_events():
-    topics = ["user-events", "order-events", "payment-events", "escrow-events", "scheduler-events"]
+    """
+    Kafka consumer function to listen to all events from all services
+    and save them in the notifications database
+    """
+    # Listen to ALL event topics from all services
+    topics = [
+        "user-events", 
+        "order-events", 
+        "payment-events", 
+        "escrow-events", 
+        "scheduler-events",
+        "saga-events",
+        "notification-events",
+        "order_events",  # Include both naming conventions (with - and _)
+        "payment_events",
+        "user_events"
+        # Add other event topics as needed
+    ]
+    
     consumer = kafka_client.create_consumer(topics=topics)
-    logging.info("Kafka consumer thread started.")
->>>>>>> d1878cab
-
-    for message in consumer:
+    if not consumer:
+        logging.error("Failed to create Kafka consumer. Notification service won't receive Kafka events.")
+        return
+        
+    logging.info(f"Kafka consumer thread started. Listening to topics: {topics}")
+
+    try:
+        for message in consumer:
+            try:
+                topic = message.topic
+                logging.info(f"Received Kafka message from topic {topic}")
+                
+                # Parse message value
+                message_data = message.value
+                if isinstance(message_data, str):
+                    try:
+                        message_data = json.loads(message_data)
+                    except json.JSONDecodeError:
+                        message_data = {"event": message_data}
+                
+                # Extract payload based on message structure
+                event_type = message_data.get('type', 'unknown')
+                payload = message_data.get('payload', message_data)
+                correlation_id = message_data.get('correlation_id', '')
+                source_service = message_data.get('source', 'unknown')
+                
+                # Extract customer, runner, order IDs with fallbacks for different naming conventions
+                customer_id = str(payload.get('customer_id', payload.get('customerId', '')))
+                runner_id = str(payload.get('runner_id', payload.get('runnerId', '')))
+                order_id = str(payload.get('order_id', payload.get('orderId', '')))
+                
+                # Format event information
+                event_info = {
+                    'topic': topic,
+                    'event_type': event_type,
+                    'correlation_id': correlation_id,
+                    'source_service': source_service,
+                    'timestamp': datetime.utcnow().isoformat(),
+                    'payload': payload
+                }
+                
+                # Create notification record with additional metadata
+                notification = Notifications(
+                    customer_id=customer_id if customer_id not in ('None', 'null', '') else '',
+                    runner_id=runner_id if runner_id not in ('None', 'null', '') else None,
+                    order_id=order_id if order_id not in ('None', 'null', '') else '',
+                    event=json.dumps(event_info),
+                    status='captured',
+                    source_topic=topic,
+                    event_type=event_type,
+                    correlation_id=correlation_id,
+                    source_service=source_service
+                )
+                
+                try:
+                    db.session.add(notification)
+                    db.session.commit()
+                    logging.info(f"Kafka event from {source_service} (type: {event_type}) saved to notification database")
+                except Exception as e:
+                    db.session.rollback()
+                    logging.error(f"Database commit failed: {e}")
+
+            except Exception as e:
+                logging.error(f"Error processing Kafka message: {e}")
+                logging.error(f"Message content: {message.value}")
+    except Exception as e:
+        logging.error(f"Critical error in Kafka consumer loop: {e}")
+    finally:
         try:
-            logging.info(f"Received Kafka message: {message.value}")
-            
-            # Parse message value
-            if isinstance(message.value, str):
-                message_data = json.loads(message.value)
-            else:
-                message_data = message.value
-
-            # Extract payload
-            event_data = message_data.get('payload', {})
-            logging.info(f"Parsed event data: {event_data}")
-
-            # Parse event field
-            event_field = event_data.get('event', '{}')
-            if isinstance(event_field, str):
-                try:
-                    event_field = json.dumps(json.loads(event_field))
-                except json.JSONDecodeError:
-                    pass
-
-            # Create notification record
-            notification = Notifications(
-                customer_id=event_data.get('customer_id', ''),
-                runner_id=event_data.get('runner_id'),
-                order_id=event_data.get('order_id', ''),
-                event=event_field,
-                status=event_data.get('status', 'pending')
-            )
-            
-            try:
-                db.session.add(notification)
-                db.session.commit()
-                logging.info(f"Notification saved successfully for order ID: {event_data.get('order_id', '')}")
-            except Exception as e:
-                db.session.rollback()
-                logging.error(f"Database commit failed: {e}")
-
+            consumer.close()
+            logging.info("Kafka consumer closed.")
         except Exception as e:
-            logging.error(f"Error processing Kafka message: {e}")
-            logging.error(f"Message content: {message.value}")
+            logging.error(f"Error closing Kafka consumer: {e}")
 
 
 # Endpoint to get the latest status of an order by ID
@@ -171,9 +204,21 @@
     else:
         return jsonify({"error": "No notifications found for this order."}), 404
 
-# Function to start consuming Kafka events in a background thread
+# Function to start consuming Kafka events in a background thread within app context
 def start_kafka_consumer():
+    from flask import current_app
+    
     print("Starting Kafka consumer thread...")
-    kafka_thread = threading.Thread(target=consume_kafka_events, daemon=True)
+    
+    # Create a thread that runs the consumer with proper app context
+    def _consume_with_app_context():
+        with current_app.app_context():
+            try:
+                logging.info("Starting Kafka consumer with application context")
+                consume_kafka_events()
+            except Exception as e:
+                logging.error(f"Critical error in Kafka consumer with context: {e}", exc_info=True)
+            
+    kafka_thread = threading.Thread(target=_consume_with_app_context, daemon=True)
     kafka_thread.start()
     print("Kafka consumer started.")